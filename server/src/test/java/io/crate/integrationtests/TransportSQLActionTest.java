--- conflicted
+++ resolved
@@ -812,13 +812,9 @@
 
         assertThrows(() -> execute("select * from quotes where match(o['something'], 'bla')"),
                      isSQLError(is("Can only use MATCH on columns of type STRING or GEO_SHAPE, not on 'undefined'"),
-<<<<<<< HEAD
-                                INTERNAL_ERROR, BAD_REQUEST, 4000));
-=======
                                 INTERNAL_ERROR,
                                 BAD_REQUEST,
                                 4000));
->>>>>>> 44a64047
     }
 
     @Test
@@ -1529,14 +1525,10 @@
         String stmtStr = "select '" + uniqueId + "' from foobar";
         String stmtStrWhere = "select ''" + uniqueId + "'' from foobar";
         assertThrows(() -> execute(stmtStr),
-<<<<<<< HEAD
-                     isSQLError(containsString("Relation 'foobar' unknown"), INTERNAL_ERROR, NOT_FOUND, 4041));
-=======
                      isSQLError(containsString("Relation 'foobar' unknown"),
                                 INTERNAL_ERROR,
                                 NOT_FOUND,
                                 4041));
->>>>>>> 44a64047
         execute("select stmt from sys.jobs where stmt='" + stmtStrWhere + "'");
         assertEquals(response.rowCount(), 0L);
     }
@@ -1659,14 +1651,10 @@
         refresh();
 
         assertThrows(() -> execute("select 1/0 from t1"),
-<<<<<<< HEAD
-                     isSQLError(is("/ by zero"), INTERNAL_ERROR, BAD_REQUEST, 4000));
-=======
                      isSQLError(is("/ by zero"),
                                 INTERNAL_ERROR,
                                 BAD_REQUEST,
                                 4000));
->>>>>>> 44a64047
     }
 
     /**
