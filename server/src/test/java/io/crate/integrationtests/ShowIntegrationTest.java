--- conflicted
+++ resolved
@@ -41,12 +41,7 @@
     @Test
     public void testShowCrateSystemTable() throws Exception {
         assertThrows(() -> execute("show create table sys.shards"),
-<<<<<<< HEAD
-                     isSQLError(
-                         is("The relation \"sys.shards\" doesn't support or allow SHOW CREATE operations, as it is read-only."),
-=======
                      isSQLError(is("The relation \"sys.shards\" doesn't support or allow SHOW CREATE operations, as it is read-only."),
->>>>>>> 44a64047
                          INTERNAL_ERROR, BAD_REQUEST, 4007));
     }
 
@@ -54,12 +49,7 @@
     public void testShowCreateBlobTable() throws Exception {
         execute("create blob table table_blob");
         assertThrows(() -> execute("show create table blob.table_blob"),
-<<<<<<< HEAD
-                     isSQLError(
-                         is("The relation \"blob.table_blob\" doesn't support or allow SHOW CREATE operations."),
-=======
                      isSQLError(is("The relation \"blob.table_blob\" doesn't support or allow SHOW CREATE operations."),
->>>>>>> 44a64047
                          INTERNAL_ERROR, BAD_REQUEST, 4007));
     }
 
@@ -397,16 +387,10 @@
     @Test
     public void testShowUnknownSetting() {
         assertThrows(() -> execute("show foo"),
-<<<<<<< HEAD
-                     isSQLError(
-                         is("Unknown session setting name 'foo'."),
-                         INTERNAL_ERROR, BAD_REQUEST, 4000));
-=======
                      isSQLError(is("Unknown session setting name 'foo'."),
                                 INTERNAL_ERROR,
                                 BAD_REQUEST,
                                 4000));
->>>>>>> 44a64047
     }
 
     @UseHashJoins(1)
