--- conflicted
+++ resolved
@@ -179,23 +179,12 @@
         setUpObjectTable();
 
         assertThrows(() -> execute("insert into test12 (object_field['size']) values (127)"),
-<<<<<<< HEAD
-                     isSQLError(
-                         is(String.format(Locale.ENGLISH,
-                                          "invalid table column reference \"object_field\"['size']",
-                                          sqlExecutor.getCurrentSchema())),
-                         INTERNAL_ERROR,
-                         BAD_REQUEST,
-                         4000));
-=======
                      isSQLError(is(
                          String.format(Locale.ENGLISH, "invalid table column reference \"object_field\"['size']",
                                        sqlExecutor.getCurrentSchema())),
                                 INTERNAL_ERROR,
                                 BAD_REQUEST,
                                 4000));
->>>>>>> 44a64047
-
     }
 
     @Test
@@ -204,27 +193,14 @@
 
         var msg = allOf(
             containsString("Validation failed for object_field"),
-<<<<<<< HEAD
-            containsString("Invalid value"),
-            containsString("for type 'object'"));
-=======
             containsString("for type 'object'")
         );
->>>>>>> 44a64047
 
         assertThrows(() -> execute("insert into test12 (object_field, strict_field) values (?,?)", new Object[]{
                          Map.of("created", true, "size", 127),
                          Map.of("path", "/dev/null", "created", 0)
                      }),
-<<<<<<< HEAD
-                     isSQLError(
-                         msg,
-                         INTERNAL_ERROR,
-                         BAD_REQUEST,
-                         4003));
-=======
-                         isSQLError(msg, INTERNAL_ERROR, BAD_REQUEST, 4003));
->>>>>>> 44a64047
+                     isSQLError(msg, INTERNAL_ERROR, BAD_REQUEST, 4003));
     }
 
     @Test
@@ -232,15 +208,10 @@
         setUpSimple();
 
         assertThrows(() -> execute("delete from t1 where byte_field=129"),
-<<<<<<< HEAD
-                     isSQLError(
-                         containsString("Cannot cast `129` of type `integer` to type `char`"),
-=======
                      isSQLError(containsString("Cannot cast `129` of type `integer` to type `char`"),
->>>>>>> 44a64047
-                         INTERNAL_ERROR,
-                         INTERNAL_SERVER_ERROR,
-                         5000));
+                                INTERNAL_ERROR,
+                                INTERNAL_SERVER_ERROR,
+                                5000));
     }
 
     @Test
@@ -248,15 +219,10 @@
         setUpSimple();
 
         assertThrows(() -> execute("update t1 set byte_field=0 where byte_field in (129)"),
-<<<<<<< HEAD
-                     isSQLError(
-                         containsString("Cannot cast `[129]` of type `integer_array` to type `char_array`"),
-=======
                      isSQLError(containsString("Cannot cast `[129]` of type `integer_array` to type `char_array`"),
->>>>>>> 44a64047
-                         INTERNAL_ERROR,
-                         INTERNAL_SERVER_ERROR,
-                         5000));
+                                INTERNAL_ERROR,
+                                INTERNAL_SERVER_ERROR,
+                                5000));
     }
 
     @Test
@@ -345,15 +311,10 @@
         waitForMappingUpdateOnAll("t1", "o.a");
 
         assertThrows(() -> execute("insert into t1 values ({a=['123', '456']})"),
-<<<<<<< HEAD
-                     isSQLError(
-                         is("Cannot cast `{\"a\"=['123', '456']}` of type `object` to type `object`"),
-=======
                      isSQLError(is("Cannot cast `{\"a\"=['123', '456']}` of type `object` to type `object`"),
->>>>>>> 44a64047
-                         INTERNAL_ERROR,
-                         BAD_REQUEST,
-                         4000));
+                                INTERNAL_ERROR,
+                                BAD_REQUEST,
+                                4000));
     }
 
     /**
@@ -410,20 +371,12 @@
     public void testInsertNewColumnToStrictObject() throws Exception {
         setUpObjectTable();
 
-        assertThrows(() ->  execute("insert into test12 (strict_field) values (?)",
-                                    new Object[]{Map.of("another_new_col", "1970-01-01T00:00:00")}),
-<<<<<<< HEAD
-                     isSQLError(
-                         is("mapping set to strict, dynamic introduction of [another_new_col] within [strict_field] is not allowed"),
-                         INTERNAL_ERROR,
-                         INTERNAL_SERVER_ERROR,
-                         5000));
-=======
+        assertThrows(() -> execute("insert into test12 (strict_field) values (?)",
+                                   new Object[]{Map.of("another_new_col", "1970-01-01T00:00:00")}),
                      isSQLError(is("mapping set to strict, dynamic introduction of [another_new_col] within [strict_field] is not allowed"),
-                         INTERNAL_ERROR,
-                         BAD_REQUEST,
-                         4000));
->>>>>>> 44a64047
+                                INTERNAL_ERROR,
+                                BAD_REQUEST,
+                                4000));
     }
 
     @Test
