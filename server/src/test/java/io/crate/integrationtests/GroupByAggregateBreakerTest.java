/*
 * Licensed to CRATE Technology GmbH ("Crate") under one or more contributor
 * license agreements.  See the NOTICE file distributed with this work for
 * additional information regarding copyright ownership.  Crate licenses
 * this file to you under the Apache License, Version 2.0 (the "License");
 * you may not use this file except in compliance with the License.  You may
 * obtain a copy of the License at
 *
 *     http://www.apache.org/licenses/LICENSE-2.0
 *
 * Unless required by applicable law or agreed to in writing, software
 * distributed under the License is distributed on an "AS IS" BASIS, WITHOUT
 * WARRANTIES OR CONDITIONS OF ANY KIND, either express or implied.  See the
 * License for the specific language governing permissions and limitations
 * under the License.
 *
 * However, if you have executed another commercial license agreement
 * with Crate these terms will supersede the license and you may use the
 * software solely pursuant to the terms of the relevant commercial agreement.
 */

package io.crate.integrationtests;

import org.elasticsearch.common.settings.Settings;
import org.elasticsearch.indices.breaker.HierarchyCircuitBreakerService;
import org.junit.Test;

import static io.crate.protocols.postgres.PGErrorStatus.INTERNAL_ERROR;
import static io.crate.testing.Asserts.assertThrows;
import static io.crate.testing.SQLErrorMatcher.isSQLError;
import static io.netty.handler.codec.http.HttpResponseStatus.INTERNAL_SERVER_ERROR;
import static org.hamcrest.Matchers.is;

public class GroupByAggregateBreakerTest extends SQLTransportIntegrationTest {

    @Override
    protected Settings nodeSettings(int nodeOrdinal) {
        return Settings.builder()
            .put(super.nodeSettings(nodeOrdinal))
            .put(HierarchyCircuitBreakerService.QUERY_CIRCUIT_BREAKER_LIMIT_SETTING.getKey(), "256b")
            .build();
    }

    @Test
    public void selectGroupByWithBreaking() throws Exception {
        // query takes 252 bytes of memory
        // 252b * 1.09 = 275b => should break with limit 256b
        assertThrows(() -> execute("select region, count(*) from sys.summits group by 1"),
<<<<<<< HEAD
                     isSQLError(is(
                         "[query] Data too large, data for [collect: 0] would be [305/305b], which is larger than the limit of [256/256b]"),
=======
                     isSQLError(is("[query] Data too large, data for [collect: 0] would be [305/305b], " +
                                   "which is larger than the limit of [256/256b]"),
>>>>>>> 44a64047
                                INTERNAL_ERROR,
                                INTERNAL_SERVER_ERROR,
                                5000));
    }
}<|MERGE_RESOLUTION|>--- conflicted
+++ resolved
@@ -46,13 +46,8 @@
         // query takes 252 bytes of memory
         // 252b * 1.09 = 275b => should break with limit 256b
         assertThrows(() -> execute("select region, count(*) from sys.summits group by 1"),
-<<<<<<< HEAD
-                     isSQLError(is(
-                         "[query] Data too large, data for [collect: 0] would be [305/305b], which is larger than the limit of [256/256b]"),
-=======
                      isSQLError(is("[query] Data too large, data for [collect: 0] would be [305/305b], " +
                                    "which is larger than the limit of [256/256b]"),
->>>>>>> 44a64047
                                 INTERNAL_ERROR,
                                 INTERNAL_SERVER_ERROR,
                                 5000));
