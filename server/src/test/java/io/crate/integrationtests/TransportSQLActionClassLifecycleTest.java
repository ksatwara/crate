/*
 * Licensed to CRATE Technology GmbH ("Crate") under one or more contributor
 * license agreements.  See the NOTICE file distributed with this work for
 * additional information regarding copyright ownership.  Crate licenses
 * this file to you under the Apache License, Version 2.0 (the "License");
 * you may not use this file except in compliance with the License.  You may
 * obtain a copy of the License at
 *
 *   http://www.apache.org/licenses/LICENSE-2.0
 *
 * Unless required by applicable law or agreed to in writing, software
 * distributed under the License is distributed on an "AS IS" BASIS, WITHOUT
 * WARRANTIES OR CONDITIONS OF ANY KIND, either express or implied.  See the
 * License for the specific language governing permissions and limitations
 * under the License.
 *
 * However, if you have executed another commercial license agreement
 * with Crate these terms will supersede the license and you may use the
 * software solely pursuant to the terms of the relevant commercial agreement.
 */

package io.crate.integrationtests;

import io.crate.execution.engine.collect.stats.JobsLogService;
import io.crate.testing.SQLResponse;
import io.crate.testing.SQLTransportExecutor;
import io.crate.testing.UseJdbc;
import org.apache.lucene.util.Constants;
import org.elasticsearch.Build;
import org.elasticsearch.Version;
import org.elasticsearch.common.xcontent.DeprecationHandler;
import org.elasticsearch.common.xcontent.NamedXContentRegistry;
import org.elasticsearch.common.xcontent.json.JsonXContent;
import org.elasticsearch.test.ESIntegTestCase;
import org.hamcrest.Matchers;
import org.junit.After;
import org.junit.Before;
import org.junit.Rule;
import org.junit.Test;
import org.junit.rules.TemporaryFolder;

import java.nio.charset.StandardCharsets;
import java.nio.file.DirectoryStream;
import java.nio.file.Files;
import java.nio.file.Path;
import java.nio.file.Paths;
import java.util.ArrayList;
import java.util.List;
import java.util.Map;
import java.util.TreeMap;
import java.util.concurrent.TimeUnit;

import static com.carrotsearch.randomizedtesting.RandomizedTest.$;
import static io.crate.protocols.postgres.PGErrorStatus.INTERNAL_ERROR;
import static io.crate.testing.Asserts.assertThrows;
import static io.crate.testing.SQLErrorMatcher.isSQLError;
import static io.netty.handler.codec.http.HttpResponseStatus.BAD_REQUEST;
<<<<<<< HEAD
import static io.netty.handler.codec.http.HttpResponseStatus.INTERNAL_SERVER_ERROR;
=======
>>>>>>> 44a64047
import static io.netty.handler.codec.http.HttpResponseStatus.NOT_FOUND;
import static org.hamcrest.Matchers.allOf;
import static org.hamcrest.Matchers.arrayContaining;
import static org.hamcrest.Matchers.containsString;
import static org.hamcrest.Matchers.endsWith;
import static org.hamcrest.Matchers.greaterThanOrEqualTo;
import static org.hamcrest.Matchers.hasKey;
import static org.hamcrest.Matchers.instanceOf;
import static org.hamcrest.Matchers.lessThanOrEqualTo;
import static org.hamcrest.Matchers.startsWith;
import static org.hamcrest.core.Is.is;

@ESIntegTestCase.ClusterScope(numClientNodes = 0, numDataNodes = 2, supportsDedicatedMasters = false)
public class TransportSQLActionClassLifecycleTest extends SQLTransportIntegrationTest {

    @Rule
    public TemporaryFolder folder = new TemporaryFolder();

    @Before
    public void initTestData() throws Exception {
        Setup setup = new Setup(sqlExecutor);
        setup.partitionTableSetup();
        setup.groupBySetup();
    }

    @After
    public void resetSettings() throws Exception {
        // reset stats settings in case of some tests changed it and failed without resetting.
        execute("reset global stats.enabled, stats.jobs_log_size, stats.operations_log_size");
    }

    @Test
    public void testSelectNonExistentGlobalExpression() throws Exception {
        assertThrows(() -> execute("select count(race), suess.cluster.name from characters"),
            isSQLError(is("Relation 'suess.cluster' unknown"), INTERNAL_ERROR, NOT_FOUND, 4041));
    }

    @Test
    public void testSelectDoc() throws Exception {
        SQLResponse response = execute("select _doc from characters order by name desc limit 1");
        assertArrayEquals(new String[]{"_doc"}, response.cols());
        Map<String, Object> _doc = new TreeMap<>((Map) response.rows()[0][0]);
        assertEquals(
            "{age=32, birthdate=276912000000, details={job=Mathematician}, " +
            "gender=female, name=Trillian, race=Human}",
            _doc.toString());
    }

    @Test
    public void testSelectRaw() throws Exception {
        SQLResponse response = execute("select _raw from characters order by name desc limit 1");
        Object raw = response.rows()[0][0];
        Map<String, Object> rawMap = JsonXContent.JSON_XCONTENT.createParser(
            NamedXContentRegistry.EMPTY, DeprecationHandler.THROW_UNSUPPORTED_OPERATION, (String) raw).map();

        assertThat(rawMap.get("race"), is("Human"));
        assertThat(rawMap.get("gender"), is("female"));
        assertThat(rawMap.get("age"), is(32));
        assertThat(rawMap.get("name"), is("Trillian"));
    }

    @Test
    public void testSelectRawWithGrouping() throws Exception {
        SQLResponse response = execute("select name, _raw from characters " +
                                       "group by _raw, name order by name desc limit 1");

        Object raw = response.rows()[0][1];
        Map<String, Object> rawMap = JsonXContent.JSON_XCONTENT.createParser(
            NamedXContentRegistry.EMPTY, DeprecationHandler.THROW_UNSUPPORTED_OPERATION, (String) raw).map();

        assertThat(rawMap.get("race"), is("Human"));
        assertThat(rawMap.get("gender"), is("female"));
        assertThat(rawMap.get("age"), is(32));
        assertThat(rawMap.get("name"), is("Trillian"));
    }

    @Test
    public void testGlobalAggregateSimple() throws Exception {
        SQLResponse response = execute("select max(age) from characters");

        assertEquals(1, response.rowCount());
        assertEquals("max(age)", response.cols()[0]);
        assertEquals(112, response.rows()[0][0]);

        response = execute("select min(name) from characters");

        assertEquals(1, response.rowCount());
        assertEquals("min(name)", response.cols()[0]);
        assertEquals("Anjie", response.rows()[0][0]);

        response = execute("select avg(age) as median_age from characters");
        assertEquals(1, response.rowCount());
        assertEquals("median_age", response.cols()[0]);
        assertEquals(55.25d, response.rows()[0][0]);

        response = execute("select sum(age) as sum_age from characters");
        assertEquals(1, response.rowCount());
        assertEquals("sum_age", response.cols()[0]);
        assertEquals(221L, response.rows()[0][0]);
    }

    @Test
    public void testGlobalAggregateWithoutNulls() throws Exception {
        SQLResponse firstResp = execute("select sum(age) from characters");
        SQLResponse secondResp = execute("select sum(age) from characters where age is not null");

        assertEquals(
            firstResp.rowCount(),
            secondResp.rowCount()
        );
        assertEquals(
            firstResp.rows()[0][0],
            secondResp.rows()[0][0]
        );
    }

    @Test
    public void testGlobalAggregateNullRowWithoutMatchingRows() throws Exception {
        SQLResponse response = execute(
            "select sum(age), avg(age) from characters where characters.age > 112");
        assertEquals(1, response.rowCount());
        assertNull(response.rows()[0][0]);
        assertNull(response.rows()[0][1]);

        response = execute("select sum(age) from characters limit 0");
        assertEquals(0, response.rowCount());
    }

    @Test
    public void testGlobalAggregateMany() throws Exception {
        SQLResponse response = execute("select sum(age), min(age), max(age), avg(age) from characters");
        assertEquals(1, response.rowCount());
        assertEquals(221L, response.rows()[0][0]);
        assertEquals(32, response.rows()[0][1]);
        assertEquals(112, response.rows()[0][2]);
        assertEquals(55.25d, response.rows()[0][3]);
    }

    @Test
    public void selectMultiGetRequestFromNonExistentTable() throws Exception {
        assertThrows(() -> execute("SELECT * FROM \"non_existent\" WHERE \"_id\" in (?,?)", new Object[]{"1", "2"}),
                     isSQLError(is("Relation 'non_existent' unknown"), INTERNAL_ERROR, NOT_FOUND, 4041));
    }

    @Test
    public void testGroupByNestedObject() throws Exception {
        SQLResponse response = execute("select count(*), details['job'] from characters " +
                                       "group by details['job'] order by count(*), details['job']");
        assertEquals(3, response.rowCount());
        assertEquals(1L, response.rows()[0][0]);
        assertEquals("Mathematician", response.rows()[0][1]);
        assertEquals(1L, response.rows()[1][0]);
        assertEquals("Sandwitch Maker", response.rows()[1][1]);
        assertEquals(5L, response.rows()[2][0]);
        assertNull(null, response.rows()[2][1]);
    }

    @Test
    public void testCountWithGroupByOrderOnKeyDescAndLimit() throws Exception {
        SQLResponse response = execute(
            "select count(*), race from characters group by race order by race desc limit 2");

        assertEquals(2L, response.rowCount());
        assertEquals(2L, response.rows()[0][0]);
        assertEquals("Vogon", response.rows()[0][1]);
        assertEquals(4L, response.rows()[1][0]);
        assertEquals("Human", response.rows()[1][1]);
    }

    @Test
    public void testCountWithGroupByOrderOnKeyAscAndLimit() throws Exception {
        SQLResponse response = execute(
            "select count(*), race from characters group by race order by race asc limit 2");

        assertEquals(2, response.rowCount());
        assertEquals(1L, response.rows()[0][0]);
        assertEquals("Android", response.rows()[0][1]);
        assertEquals(4L, response.rows()[1][0]);
        assertEquals("Human", response.rows()[1][1]);
    }

    @Test
    @UseJdbc(0) // NPE because of unused null parameter
    public void testCountWithGroupByNullArgs() throws Exception {
        SQLResponse response = execute("select count(*), race from characters group by race", new Object[]{null});
        assertEquals(3, response.rowCount());
    }

    @Test
    public void testGroupByAndOrderByAlias() throws Exception {
        SQLResponse response = execute(
            "select characters.race as test_race from characters group by characters.race order by characters.race");
        assertEquals(3, response.rowCount());

        response = execute(
            "select characters.race as test_race from characters group by characters.race order by test_race");
        assertEquals(3, response.rowCount());
    }

    @Test
    public void testCountWithGroupByWithWhereClause() throws Exception {
        SQLResponse response = execute(
            "select count(*), race from characters where race = 'Human' group by race");
        assertEquals(1, response.rowCount());
    }

    @Test
    public void testCountWithGroupByOrderOnAggAscFuncAndLimit() throws Exception {
        SQLResponse response = execute("select count(*), race from characters " +
                                       "group by race order by count(*) asc limit ?",
            new Object[]{2});

        assertEquals(2, response.rowCount());
        assertEquals(1L, response.rows()[0][0]);
        assertEquals("Android", response.rows()[0][1]);
        assertEquals(2L, response.rows()[1][0]);
        assertEquals("Vogon", response.rows()[1][1]);
    }

    @Test
    public void testCountWithGroupByOrderOnAggAscFuncAndSecondColumnAndLimit() throws Exception {
        SQLResponse response = execute("select count(*), gender, race from characters " +
                                       "group by race, gender order by count(*) desc, race, gender asc limit 2");

        assertEquals(2L, response.rowCount());
        assertEquals(2L, response.rows()[0][0]);
        assertEquals("female", response.rows()[0][1]);
        assertEquals("Human", response.rows()[0][2]);
        assertEquals(2L, response.rows()[1][0]);
        assertEquals("male", response.rows()[1][1]);
        assertEquals("Human", response.rows()[1][2]);
    }

    @Test
    public void testCountWithGroupByOrderOnAggAscFuncAndSecondColumnAndLimitAndOffset() throws Exception {
        SQLResponse response = execute("select count(*), gender, race from characters " +
                                       "group by race, gender order by count(*) desc, race asc limit 2 offset 2");

        assertEquals(2, response.rowCount());
        assertEquals(2L, response.rows()[0][0]);
        assertEquals("male", response.rows()[0][1]);
        assertEquals("Vogon", response.rows()[0][2]);
        assertEquals(1L, response.rows()[1][0]);
        assertEquals("male", response.rows()[1][1]);
        assertEquals("Android", response.rows()[1][2]);
    }

    @Test
    public void testCountWithGroupByOrderOnAggAscFuncAndSecondColumnAndLimitAndTooLargeOffset() throws Exception {
        SQLResponse response = execute("select count(*), gender, race from characters " +
                                       "group by race, gender order by count(*) desc, race asc limit 2 offset 20");

        assertEquals(0, response.rows().length);
        assertEquals(0, response.rowCount());
    }

    @Test
    public void testCountWithGroupByOrderOnAggDescFuncAndLimit() throws Exception {
        SQLResponse response = execute(
            "select count(*), race from characters group by race order by count(*) desc limit 2");

        assertEquals(2, response.rowCount());
        assertEquals(4L, response.rows()[0][0]);
        assertEquals("Human", response.rows()[0][1]);
        assertEquals(2L, response.rows()[1][0]);
        assertEquals("Vogon", response.rows()[1][1]);
    }

    @Test
    public void testDateRange() throws Exception {
        SQLResponse response = execute("select * from characters where birthdate > '1970-01-01'");
        assertThat(response.rowCount(), Matchers.is(2L));
    }

    @Test
    public void testCopyToDirectoryOnPartitionedTableWithPartitionClause() throws Exception {
        String uriTemplate = Paths.get(folder.getRoot().toURI()).toUri().toString();
        SQLResponse response = execute("copy parted partition (date='2014-01-01') to DIRECTORY ?", $(uriTemplate));
        assertThat(response.rowCount(), is(2L));

        List<String> lines = new ArrayList<>(2);
        DirectoryStream<Path> stream = Files.newDirectoryStream(Paths.get(folder.getRoot().toURI()), "*.json");
        for (Path entry : stream) {
            lines.addAll(Files.readAllLines(entry, StandardCharsets.UTF_8));
        }
        assertThat(lines.size(), is(2));
        for (String line : lines) {
            assertTrue(line.contains("2") || line.contains("1"));
            assertFalse(line.contains("1388534400000"));  // date column not included in export
            assertThat(line, startsWith("{"));
            assertThat(line, endsWith("}"));
        }
    }

    @Test
    public void testCopyToDirectoryOnPartitionedTableWithoutPartitionClause() throws Exception {
        String uriTemplate = Paths.get(folder.getRoot().toURI()).toUri().toString();
        SQLResponse response = execute("copy parted to DIRECTORY ?", $(uriTemplate));
        assertThat(response.rowCount(), is(4L));

        List<String> lines = new ArrayList<>(4);
        DirectoryStream<Path> stream = Files.newDirectoryStream(Paths.get(folder.getRoot().toURI()), "*.json");
        for (Path entry : stream) {
            lines.addAll(Files.readAllLines(entry, StandardCharsets.UTF_8));
        }
        assertThat(lines.size(), is(4));
        for (String line : lines) {
            // date column included in output
            if (!line.contains("1388534400000")) {
                assertTrue(line.contains("1391212800000"));
            }
            assertThat(line, startsWith("{"));
            assertThat(line, endsWith("}"));
        }
    }

    @Test
    public void testArithmeticFunctions() throws Exception {
        execute("select ((2 * 4 - 2 + 1) / 2) % 3 from sys.cluster");
        assertThat(response.cols()[0], is("0"));
        assertThat(response.rows()[0][0], is(0));

        execute("select ((2 * 4.0 - 2 + 1) / 2) % 3 from sys.cluster");
        assertThat(response.rows()[0][0], is(0.5));

        execute("select ? + 2 from sys.cluster", $(1));
        assertThat(response.rows()[0][0], is(3));

        if (!Constants.WINDOWS) {
            response = execute("select load['1'] + load['5'], load['1'], load['5'] from sys.nodes limit 1");
            assertEquals(response.rows()[0][0], (Double) response.rows()[0][1] + (Double) response.rows()[0][2]);
        }
    }

    @Test
    public void testSetMultipleStatement() throws Exception {
        SQLResponse response = execute(
            "select settings['stats']['operations_log_size'], settings['stats']['enabled'] from sys.cluster");
        assertThat(response.rowCount(), is(1L));
        assertThat((Integer) response.rows()[0][0], is(JobsLogService.STATS_OPERATIONS_LOG_SIZE_SETTING.getDefault()));
        assertThat((Boolean) response.rows()[0][1], is(JobsLogService.STATS_ENABLED_SETTING.getDefault()));

        response = execute("set global persistent stats.operations_log_size=1024, stats.enabled=false");
        assertThat(response.rowCount(), is(1L));

        response = execute(
            "select settings['stats']['operations_log_size'], settings['stats']['enabled'] from sys.cluster");
        assertThat(response.rowCount(), is(1L));
        assertThat((Integer) response.rows()[0][0], is(1024));
        assertThat((Boolean) response.rows()[0][1], is(false));

        response = execute("reset global stats.operations_log_size, stats.enabled");
        assertThat(response.rowCount(), is(1L));
        waitNoPendingTasksOnAll();

        response = execute(
            "select settings['stats']['operations_log_size'], settings['stats']['enabled'] from sys.cluster");
        assertThat(response.rowCount(), is(1L));
        assertThat((Integer) response.rows()[0][0], is(JobsLogService.STATS_OPERATIONS_LOG_SIZE_SETTING.getDefault()));
        assertThat((Boolean) response.rows()[0][1], is(JobsLogService.STATS_ENABLED_SETTING.getDefault()));
    }

    @Test
    public void testSetStatementInvalid() throws Exception {
        assertThrows(() -> execute("set global persistent stats.operations_log_size=-1024"),
<<<<<<< HEAD
                     isSQLError(containsString(
                         "Failed to parse value [-1024] for setting [stats.operations_log_size] must be >= 0"),
=======
                     isSQLError(containsString("Failed to parse value [-1024] for setting [stats.operations_log_size] must be >= 0"),
>>>>>>> 44a64047
                                INTERNAL_ERROR, BAD_REQUEST, 4000));

        SQLResponse response = execute("select settings['stats']['operations_log_size'] from sys.cluster");
        assertThat(response.rowCount(), is(1L));
        assertThat((Integer) response.rows()[0][0], is(JobsLogService.STATS_OPERATIONS_LOG_SIZE_SETTING.getDefault()));
    }

    @Test
    public void testSysOperationsLog() throws Exception {
        execute("set global transient stats.enabled = false");

        execute(
            "select count(*), race from characters group by race order by count(*) desc limit 2");
        SQLResponse resp = execute("select count(*) from sys.operations_log");
        assertThat((Long) resp.rows()[0][0], is(0L));

        execute("set global transient stats.enabled = true, stats.operations_log_size=10");
        waitNoPendingTasksOnAll();

        execute(
            "select count(*), race from characters group by race order by count(*) desc limit 2");

        assertBusy(() -> {
            SQLResponse response = execute("select * from sys.operations_log order by ended limit 3");

            List<String> names = new ArrayList<>();
            for (Object[] objects : response.rows()) {
                names.add((String) objects[4]);
            }
            assertThat(names, Matchers.anyOf(
                Matchers.hasItems("distributing collect", "distributing collect"),
                Matchers.hasItems("collect", "localMerge"),

                // the select * from sys.operations_log has 2 collect operations (1 per node)
                Matchers.hasItems("collect", "collect"),
                Matchers.hasItems("distributed merge", "localMerge")));
        }, 10L, TimeUnit.SECONDS);

        execute("set global transient stats.enabled = false");
        waitNoPendingTasksOnAll();
        resp = execute("select count(*) from sys.operations_log");
        assertThat((Long) resp.rows()[0][0], is(0L));
    }

    @Test
    public void testSysOperationsLogConcurrentAccess() throws Exception {
        execute("set global transient stats.enabled = true, stats.operations_log_size=10");
        waitNoPendingTasksOnAll();

        Thread selectThread = new Thread(new Runnable() {
            @Override
            public void run() {
                for (int i = 0; i < 50; i++) {
                    execute("select count(*), race from characters group by race order by count(*) desc limit 2");
                }
            }
        });

        Thread sysOperationThread = new Thread(new Runnable() {
            @Override
            public void run() {
                for (int i = 0; i < 50; i++) {
                    execute("select * from sys.operations_log order by ended");
                }
            }
        });
        selectThread.start();
        sysOperationThread.start();
        selectThread.join(SQLTransportExecutor.REQUEST_TIMEOUT.millis());
        sysOperationThread.join(SQLTransportExecutor.REQUEST_TIMEOUT.millis());
    }

    @Test
    public void testSelectFromJobsLogWithLimit() throws Exception {
        // this is an regression test to verify that the CollectionTerminatedException is handled correctly
        execute("select * from sys.jobs");
        execute("select * from sys.jobs");
        execute("select * from sys.jobs");
        execute("select * from sys.jobs_log limit 1");
    }

    @Test
    public void testAddPrimaryKeyColumnToNonEmptyTable() throws Exception {
        assertThrows(() -> execute("alter table characters add newpkcol string primary key"),
                     isSQLError(is("Cannot add a primary key column to a table that isn't empty"),
                                INTERNAL_ERROR,
                                BAD_REQUEST,
                                4004));
    }

    @Test
    public void testIsNullOnObjects() throws Exception {
        SQLResponse resp = execute("select name from characters where details is null order by name");
        assertThat(resp.rowCount(), is(5L));
        List<String> names = new ArrayList<>(5);
        for (Object[] objects : resp.rows()) {
            names.add((String) objects[0]);
        }
        assertThat(names, Matchers.contains("Anjie", "Ford Perfect", "Jeltz", "Kwaltz", "Marving"));

        resp = execute("select count(*) from characters where details is not null");
        assertThat((Long) resp.rows()[0][0], is(2L));
    }

    @Test
    public void testDistanceQueryOnSysTable() throws Exception {
        SQLResponse response = execute(
            "select Distance('POINT (10 20)', 'POINT (11 21)') from sys.cluster");
        assertThat(response.rows()[0][0], is(152354.3209044634));
    }

    @Test
    public void testCreateTableWithInvalidAnalyzer() throws Exception {
        assertThrows(() -> execute("create table t (content string index using fulltext with (analyzer='foobar'))"),
                     isSQLError(is("Failed to parse mapping [default]: analyzer [foobar] not found for field [content]"),
                                INTERNAL_ERROR,
<<<<<<< HEAD
                                INTERNAL_SERVER_ERROR,
                                5000));
=======
                                BAD_REQUEST,
                                4000));
>>>>>>> 44a64047
    }

    @Test
    public void testSysNodesVersionFromMultipleNodes() throws Exception {
        SQLResponse response = execute("select version, version['number'], " +
                                       "version['build_hash'], version['build_snapshot'] " +
                                       "from sys.nodes");
        assertThat(response.rowCount(), is(2L));
        for (int i = 0; i <= 1; i++) {
            assertThat(response.rows()[i][0], instanceOf(Map.class));
            assertThat((Map<String, Object>) response.rows()[i][0], allOf(hasKey("number"), hasKey("build_hash"), hasKey("build_snapshot")));
            assertThat((String) response.rows()[i][1], Matchers.is(Version.CURRENT.externalNumber()));
            assertThat((String) response.rows()[i][2], is(Build.CURRENT.hash()));
            assertThat((Boolean) response.rows()[i][3], is(Version.CURRENT.isSnapshot()));
        }
    }

    @Test
    public void selectCurrentTimestamp() throws Exception {
        long before = System.currentTimeMillis();
        SQLResponse response = execute("select current_timestamp(3) from sys.cluster");
        long after = System.currentTimeMillis();
        assertThat(response.cols(), arrayContaining("current_timestamp(3)"));
        assertThat((long) response.rows()[0][0], allOf(greaterThanOrEqualTo(before), lessThanOrEqualTo(after)));
    }

    @Test
    public void selectWhereEqualCurrentTimestamp() throws Exception {
        SQLResponse response = execute("select * from sys.cluster where current_timestamp = current_timestamp");
        assertThat(response.rowCount(), is(1L));

        SQLResponse newResponse = execute("select * from sys.cluster where current_timestamp > current_timestamp");
        assertThat(newResponse.rowCount(), is(0L));
    }
}<|MERGE_RESOLUTION|>--- conflicted
+++ resolved
@@ -55,10 +55,7 @@
 import static io.crate.testing.Asserts.assertThrows;
 import static io.crate.testing.SQLErrorMatcher.isSQLError;
 import static io.netty.handler.codec.http.HttpResponseStatus.BAD_REQUEST;
-<<<<<<< HEAD
-import static io.netty.handler.codec.http.HttpResponseStatus.INTERNAL_SERVER_ERROR;
-=======
->>>>>>> 44a64047
+
 import static io.netty.handler.codec.http.HttpResponseStatus.NOT_FOUND;
 import static org.hamcrest.Matchers.allOf;
 import static org.hamcrest.Matchers.arrayContaining;
@@ -424,12 +421,8 @@
     @Test
     public void testSetStatementInvalid() throws Exception {
         assertThrows(() -> execute("set global persistent stats.operations_log_size=-1024"),
-<<<<<<< HEAD
                      isSQLError(containsString(
                          "Failed to parse value [-1024] for setting [stats.operations_log_size] must be >= 0"),
-=======
-                     isSQLError(containsString("Failed to parse value [-1024] for setting [stats.operations_log_size] must be >= 0"),
->>>>>>> 44a64047
                                 INTERNAL_ERROR, BAD_REQUEST, 4000));
 
         SQLResponse response = execute("select settings['stats']['operations_log_size'] from sys.cluster");
@@ -546,13 +539,8 @@
         assertThrows(() -> execute("create table t (content string index using fulltext with (analyzer='foobar'))"),
                      isSQLError(is("Failed to parse mapping [default]: analyzer [foobar] not found for field [content]"),
                                 INTERNAL_ERROR,
-<<<<<<< HEAD
-                                INTERNAL_SERVER_ERROR,
-                                5000));
-=======
                                 BAD_REQUEST,
                                 4000));
->>>>>>> 44a64047
     }
 
     @Test
