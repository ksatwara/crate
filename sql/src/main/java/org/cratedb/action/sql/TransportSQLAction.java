package org.cratedb.action.sql;

import org.elasticsearch.action.ActionListener;
import org.elasticsearch.action.bulk.BulkRequest;
import org.elasticsearch.action.bulk.BulkResponse;
import org.elasticsearch.action.bulk.TransportBulkAction;
import org.elasticsearch.action.index.IndexRequest;
import org.elasticsearch.action.index.IndexResponse;
import org.elasticsearch.action.index.TransportIndexAction;
import org.elasticsearch.action.deletebyquery.DeleteByQueryRequest;
import org.elasticsearch.action.deletebyquery.DeleteByQueryResponse;
import org.elasticsearch.action.deletebyquery.TransportDeleteByQueryAction;
import org.elasticsearch.action.search.SearchRequest;
import org.elasticsearch.action.search.SearchResponse;
import org.elasticsearch.action.search.TransportSearchAction;
import org.elasticsearch.action.support.TransportAction;
import org.elasticsearch.common.inject.Inject;
import org.elasticsearch.common.settings.Settings;
import org.elasticsearch.threadpool.ThreadPool;
import org.elasticsearch.transport.BaseTransportRequestHandler;
import org.elasticsearch.transport.TransportChannel;
import org.elasticsearch.transport.TransportService;

public class TransportSQLAction extends TransportAction<SQLRequest, SQLResponse> {

    private final TransportSearchAction transportSearchAction;
    private final TransportIndexAction transportIndexAction;
<<<<<<< HEAD
    private final TransportBulkAction transportBulkAction;
=======
    private final TransportDeleteByQueryAction transportDeleteByQueryAction;
>>>>>>> e727b4c5

    private final NodeExecutionContext executionContext;

    @Inject
    protected TransportSQLAction(Settings settings, ThreadPool threadPool,
            NodeExecutionContext executionContext,
<<<<<<< HEAD
            TransportService transportService, TransportSearchAction transportSearchAction,
            TransportIndexAction transportIndexAction, TransportBulkAction transportBulkAction) {
=======
            TransportService transportService,
            TransportSearchAction transportSearchAction,
            TransportDeleteByQueryAction transportDeleteByQueryAction,
            TransportIndexAction transportIndexAction) {
>>>>>>> e727b4c5
        super(settings, threadPool);
        this.executionContext = executionContext;
        transportService.registerHandler(SQLAction.NAME, new TransportHandler());
        this.transportSearchAction = transportSearchAction;
        this.transportIndexAction = transportIndexAction;
<<<<<<< HEAD
        this.transportBulkAction = transportBulkAction;
=======
        this.transportDeleteByQueryAction = transportDeleteByQueryAction;
>>>>>>> e727b4c5
    }

    private class SearchResponseListener implements ActionListener<SearchResponse> {

        private final ActionListener<SQLResponse> delegate;
        private final ParsedStatement stmt;

        public SearchResponseListener(ParsedStatement stmt, ActionListener<SQLResponse> listener) {
            delegate = listener;
            this.stmt = stmt;
        }

        @Override
        public void onResponse(SearchResponse searchResponse) {
            delegate.onResponse(stmt.buildResponse(searchResponse));
        }

        @Override
        public void onFailure(Throwable e) {
            delegate.onFailure(e);
        }
    }

    private class IndexResponseListener implements ActionListener<IndexResponse> {

        private final ActionListener<SQLResponse> delegate;
        private final ParsedStatement stmt;

        public IndexResponseListener(ParsedStatement stmt, ActionListener<SQLResponse> listener) {
            delegate = listener;
            this.stmt = stmt;
        }

        @Override
        public void onResponse(IndexResponse indexResponse) {
            delegate.onResponse(stmt.buildResponse(indexResponse));
        }

        @Override
        public void onFailure(Throwable e) {
            delegate.onFailure(e);
        }
    }

<<<<<<< HEAD
    private class BulkResponseListener implements ActionListener<BulkResponse> {
=======
    private class DeleteResponseListener implements ActionListener<DeleteByQueryResponse> {
>>>>>>> e727b4c5

        private final ActionListener<SQLResponse> delegate;
        private final ParsedStatement stmt;

<<<<<<< HEAD
        public BulkResponseListener(ParsedStatement stmt, ActionListener<SQLResponse> listener) {
            delegate = listener;
=======
        public DeleteResponseListener(ParsedStatement stmt, ActionListener<SQLResponse> listener) {
            this.delegate = listener;
>>>>>>> e727b4c5
            this.stmt = stmt;
        }

        @Override
<<<<<<< HEAD
        public void onResponse(BulkResponse bulkResponse) {
            delegate.onResponse(stmt.buildResponse(bulkResponse));
=======
        public void onResponse(DeleteByQueryResponse deleteByQueryResponses) {
            delegate.onResponse(stmt.buildResponse(deleteByQueryResponses));
>>>>>>> e727b4c5
        }

        @Override
        public void onFailure(Throwable e) {
            delegate.onFailure(e);
        }
    }

    @Override
    protected void doExecute(SQLRequest request, ActionListener<SQLResponse> listener) {
        System.out.println("doExecute: " + request);
        ParsedStatement stmt;
        SearchRequest searchRequest;
        IndexRequest indexRequest;
        DeleteByQueryRequest deleteRequest;
        try {
            stmt = new ParsedStatement(request.stmt(), request.args(), executionContext);
            switch (stmt.type()) {
                case ParsedStatement.INSERT_ACTION:
                    indexRequest = stmt.buildIndexRequest();
                    transportIndexAction.execute(indexRequest, new IndexResponseListener(stmt, listener));
                    break;
<<<<<<< HEAD
                case ParsedStatement.BULK_ACTION:
                    BulkRequest bulkRequest = stmt.buildBulkRequest();
                    transportBulkAction.execute(bulkRequest, new BulkResponseListener(stmt, listener));
=======
                case NodeTypes.DELETE_NODE:
                    deleteRequest = stmt.buildDeleteRequest();
                    transportDeleteByQueryAction.execute(deleteRequest, new DeleteResponseListener(stmt, listener));
>>>>>>> e727b4c5
                    break;
                default:
                    searchRequest = stmt.buildSearchRequest();
                    transportSearchAction.execute(searchRequest, new SearchResponseListener(stmt, listener));
                    break;
            }
        } catch (Exception e) {
            listener.onFailure(e);
            return;
        }

    }

    private class TransportHandler extends BaseTransportRequestHandler<SQLRequest> {


        @Override
        public SQLRequest newInstance() {
            return new SQLRequest();
        }

        @Override
        public void messageReceived(SQLRequest request, final TransportChannel channel) throws Exception {
            // no need for a threaded listener
            request.listenerThreaded(false);
            execute(request, new ActionListener<SQLResponse>() {
                @Override
                public void onResponse(SQLResponse result) {
                    try {
                        channel.sendResponse(result);
                    } catch (Throwable e) {
                        onFailure(e);
                    }
                }

                @Override
                public void onFailure(Throwable e) {
                    try {
                        channel.sendResponse(e);
                    } catch (Exception e1) {
                        logger.warn("Failed to send response for sql query", e1);
                    }
                }
            });
        }


        @Override
        public String executor() {
            return ThreadPool.Names.SAME;
        }
    }

}<|MERGE_RESOLUTION|>--- conflicted
+++ resolved
@@ -25,36 +25,26 @@
 
     private final TransportSearchAction transportSearchAction;
     private final TransportIndexAction transportIndexAction;
-<<<<<<< HEAD
+    private final TransportDeleteByQueryAction transportDeleteByQueryAction;
     private final TransportBulkAction transportBulkAction;
-=======
-    private final TransportDeleteByQueryAction transportDeleteByQueryAction;
->>>>>>> e727b4c5
 
     private final NodeExecutionContext executionContext;
 
     @Inject
     protected TransportSQLAction(Settings settings, ThreadPool threadPool,
             NodeExecutionContext executionContext,
-<<<<<<< HEAD
-            TransportService transportService, TransportSearchAction transportSearchAction,
-            TransportIndexAction transportIndexAction, TransportBulkAction transportBulkAction) {
-=======
             TransportService transportService,
             TransportSearchAction transportSearchAction,
             TransportDeleteByQueryAction transportDeleteByQueryAction,
-            TransportIndexAction transportIndexAction) {
->>>>>>> e727b4c5
+            TransportIndexAction transportIndexAction,
+            TransportBulkAction transportBulkAction) {
         super(settings, threadPool);
         this.executionContext = executionContext;
         transportService.registerHandler(SQLAction.NAME, new TransportHandler());
         this.transportSearchAction = transportSearchAction;
         this.transportIndexAction = transportIndexAction;
-<<<<<<< HEAD
+        this.transportDeleteByQueryAction = transportDeleteByQueryAction;
         this.transportBulkAction = transportBulkAction;
-=======
-        this.transportDeleteByQueryAction = transportDeleteByQueryAction;
->>>>>>> e727b4c5
     }
 
     private class SearchResponseListener implements ActionListener<SearchResponse> {
@@ -99,33 +89,40 @@
         }
     }
 
-<<<<<<< HEAD
+    private class DeleteResponseListener implements ActionListener<DeleteByQueryResponse> {
+
+        private final ActionListener<SQLResponse> delegate;
+        private final ParsedStatement stmt;
+
+        public DeleteResponseListener(ParsedStatement stmt, ActionListener<SQLResponse> listener) {
+            this.delegate = listener;
+            this.stmt = stmt;
+        }
+
+        @Override
+        public void onResponse(DeleteByQueryResponse deleteByQueryResponses) {
+            delegate.onResponse(stmt.buildResponse(deleteByQueryResponses));
+        }
+
+        @Override
+        public void onFailure(Throwable e) {
+            delegate.onFailure(e);
+        }
+    }
+
     private class BulkResponseListener implements ActionListener<BulkResponse> {
-=======
-    private class DeleteResponseListener implements ActionListener<DeleteByQueryResponse> {
->>>>>>> e727b4c5
-
-        private final ActionListener<SQLResponse> delegate;
-        private final ParsedStatement stmt;
-
-<<<<<<< HEAD
+
+        private final ActionListener<SQLResponse> delegate;
+        private final ParsedStatement stmt;
+
         public BulkResponseListener(ParsedStatement stmt, ActionListener<SQLResponse> listener) {
             delegate = listener;
-=======
-        public DeleteResponseListener(ParsedStatement stmt, ActionListener<SQLResponse> listener) {
-            this.delegate = listener;
->>>>>>> e727b4c5
-            this.stmt = stmt;
-        }
-
-        @Override
-<<<<<<< HEAD
+            this.stmt = stmt;
+        }
+
+        @Override
         public void onResponse(BulkResponse bulkResponse) {
             delegate.onResponse(stmt.buildResponse(bulkResponse));
-=======
-        public void onResponse(DeleteByQueryResponse deleteByQueryResponses) {
-            delegate.onResponse(stmt.buildResponse(deleteByQueryResponses));
->>>>>>> e727b4c5
         }
 
         @Override
@@ -148,15 +145,13 @@
                     indexRequest = stmt.buildIndexRequest();
                     transportIndexAction.execute(indexRequest, new IndexResponseListener(stmt, listener));
                     break;
-<<<<<<< HEAD
+                case ParsedStatement.DELETE_ACTION:
+                    deleteRequest = stmt.buildDeleteRequest();
+                    transportDeleteByQueryAction.execute(deleteRequest, new DeleteResponseListener(stmt, listener));
+                    break;
                 case ParsedStatement.BULK_ACTION:
                     BulkRequest bulkRequest = stmt.buildBulkRequest();
                     transportBulkAction.execute(bulkRequest, new BulkResponseListener(stmt, listener));
-=======
-                case NodeTypes.DELETE_NODE:
-                    deleteRequest = stmt.buildDeleteRequest();
-                    transportDeleteByQueryAction.execute(deleteRequest, new DeleteResponseListener(stmt, listener));
->>>>>>> e727b4c5
                     break;
                 default:
                     searchRequest = stmt.buildSearchRequest();
